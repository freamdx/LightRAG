--- conflicted
+++ resolved
@@ -81,17 +81,10 @@
     "zustand": "^5.0.8"
   },
   "devDependencies": {
-<<<<<<< HEAD
     "@eslint/js": "^9.39.1",
-    "@stylistic/eslint-plugin-js": "^3.1.0",
+    "@stylistic/eslint-plugin-js": "^4.4.1",
     "@types/bun": "^1.3.3",
     "@tailwindcss/vite": "^4.1.17",
-=======
-    "@eslint/js": "^9.37.0",
-    "@stylistic/eslint-plugin-js": "^4.4.1",
-    "@tailwindcss/vite": "^4.1.14",
-    "@types/bun": "^1.2.23",
->>>>>>> 1f3d7006
     "@types/katex": "^0.16.7",
     "@types/node": "^22.18.9",
     "@tailwindcss/typography": "^0.5.15",
